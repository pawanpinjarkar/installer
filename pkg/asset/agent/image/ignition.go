package image

import (
	"context"
	"fmt"
	"net"
	"net/url"
	"path"
	"path/filepath"
	"strings"

	"github.com/coreos/ignition/v2/config/util"
	igntypes "github.com/coreos/ignition/v2/config/v3_2/types"
	"github.com/coreos/stream-metadata-go/arch"
	"github.com/coreos/stream-metadata-go/stream"
	"github.com/pkg/errors"
	"github.com/sirupsen/logrus"
	"gopkg.in/yaml.v2"

	hiveext "github.com/openshift/assisted-service/api/hiveextension/v1beta1"
	"github.com/openshift/assisted-service/api/v1beta1"
	"github.com/openshift/assisted-service/models"
	"github.com/openshift/installer/pkg/asset"
	agentcommon "github.com/openshift/installer/pkg/asset/agent"
	"github.com/openshift/installer/pkg/asset/agent/agentconfig"
	"github.com/openshift/installer/pkg/asset/agent/common"
	"github.com/openshift/installer/pkg/asset/agent/gencrypto"
	"github.com/openshift/installer/pkg/asset/agent/joiner"
	"github.com/openshift/installer/pkg/asset/agent/manifests"
	"github.com/openshift/installer/pkg/asset/agent/mirror"
	"github.com/openshift/installer/pkg/asset/agent/workflow"
	"github.com/openshift/installer/pkg/asset/ignition"
	"github.com/openshift/installer/pkg/asset/ignition/bootstrap"
	"github.com/openshift/installer/pkg/asset/password"
	"github.com/openshift/installer/pkg/asset/tls"
	"github.com/openshift/installer/pkg/types"
	"github.com/openshift/installer/pkg/types/agent"
	"github.com/openshift/installer/pkg/version"
)

const addNodesEnvPath = "/etc/assisted/add-nodes.env"
const rendezvousHostEnvPath = "/etc/assisted/rendezvous-host.env"
const manifestPath = "/etc/assisted/manifests"
const hostnamesPath = "/etc/assisted/hostnames"
const nmConnectionsPath = "/etc/assisted/network"
const extraManifestPath = "/etc/assisted/extra-manifests"
const registriesConfPath = "/etc/containers/registries.conf"
const registryCABundlePath = "/etc/pki/ca-trust/source/anchors/domain.crt"

// Ignition is an asset that generates the agent installer ignition file.
type Ignition struct {
	Config       *igntypes.Config
	CPUArch      string
	RendezvousIP string
}

// agentTemplateData is the data used to replace values in agent template
// files.
type agentTemplateData struct {
	ServiceProtocol           string
	PullSecret                string
	ControlPlaneAgents        int
	WorkerAgents              int
	ReleaseImages             string
	ReleaseImage              string
	ReleaseImageMirror        string
	HaveMirrorConfig          bool
	PublicContainerRegistries string
	InfraEnvID                string
	ClusterName               string
	OSImage                   *models.OsImage
	Proxy                     *v1beta1.Proxy
	ConfigImageFiles          string
	ImageTypeISO              string
	PublicKeyPEM              string
	PrivateKeyPEM             string
	Token                     string
	CaBundleMount             string
}

// Name returns the human-friendly name of the asset.
func (a *Ignition) Name() string {
	return "Agent Installer Ignition"
}

// Dependencies returns the assets on which the Ignition asset depends.
func (a *Ignition) Dependencies() []asset.Asset {
	return []asset.Asset{
		&workflow.AgentWorkflow{},
		&joiner.ClusterInfo{},
		&joiner.AddNodesConfig{},
		&manifests.AgentManifests{},
		&manifests.ExtraManifests{},
		&tls.KubeAPIServerLBSignerCertKey{},
		&tls.KubeAPIServerLocalhostSignerCertKey{},
		&tls.KubeAPIServerServiceNetworkSignerCertKey{},
		&tls.AdminKubeConfigSignerCertKey{},
		&password.KubeadminPassword{},
		&agentconfig.AgentConfig{},
		&agentconfig.AgentHosts{},
		&mirror.RegistriesConf{},
		&mirror.CaBundle{},
		&gencrypto.AuthConfig{},
		&common.InfraEnvID{},
	}
}

// Generate generates the agent installer ignition.
func (a *Ignition) Generate(dependencies asset.Parents) error {
	agentWorkflow := &workflow.AgentWorkflow{}
	clusterInfo := &joiner.ClusterInfo{}
	addNodesConfig := &joiner.AddNodesConfig{}
	agentManifests := &manifests.AgentManifests{}
	agentConfigAsset := &agentconfig.AgentConfig{}
	agentHostsAsset := &agentconfig.AgentHosts{}
	extraManifests := &manifests.ExtraManifests{}
	keyPairAsset := &gencrypto.AuthConfig{}
	infraEnvAsset := &common.InfraEnvID{}
	dependencies.Get(agentManifests, agentConfigAsset, agentHostsAsset, extraManifests, keyPairAsset, agentWorkflow, clusterInfo, addNodesConfig, infraEnvAsset)

	pwd := &password.KubeadminPassword{}
	dependencies.Get(pwd)
	pwdHash := string(pwd.PasswordHash)

	infraEnv := agentManifests.InfraEnv

	config := igntypes.Config{
		Ignition: igntypes.Ignition{
			Version: igntypes.MaxVersion.String(),
		},
		Passwd: igntypes.Passwd{
			Users: []igntypes.PasswdUser{
				{
					Name: "core",
					SSHAuthorizedKeys: []igntypes.SSHAuthorizedKey{
						igntypes.SSHAuthorizedKey(infraEnv.Spec.SSHAuthorizedKey),
					},
					PasswordHash: &pwdHash,
				},
			},
		},
	}

	clusterName := ""
	imageTypeISO := "full-iso"
	numMasters := 0
	numWorkers := 0
	enabledServices := getDefaultEnabledServices()
	openshiftVersion := ""
	var err error
	var streamGetter CoreOSBuildFetcher

	switch agentWorkflow.Workflow {
	case workflow.AgentWorkflowTypeInstall:
		// Set rendezvous IP.
		nodeZeroIP, err := RetrieveRendezvousIP(agentConfigAsset.Config, agentHostsAsset.Hosts, agentManifests.NMStateConfigs)
		if err != nil {
			return err
		}
		a.RendezvousIP = nodeZeroIP
		logrus.Infof("The rendezvous host IP (node0 IP) is %s", a.RendezvousIP)
		// Define cluster name and image type.
		clusterName = fmt.Sprintf("%s.%s", agentManifests.ClusterDeployment.Spec.ClusterName, agentManifests.ClusterDeployment.Spec.BaseDomain)
		if agentManifests.AgentClusterInstall.Spec.PlatformType == hiveext.ExternalPlatformType {
			imageTypeISO = "minimal-iso"
		}
		// Fetch the required number of master and worker nodes.
		numMasters = agentManifests.AgentClusterInstall.Spec.ProvisionRequirements.ControlPlaneAgents
		numWorkers = agentManifests.AgentClusterInstall.Spec.ProvisionRequirements.WorkerAgents
		// Enable specific install services
		enabledServices = append(enabledServices, "start-cluster-installation.service")
		// Version is retrieved from the embedded data
		openshiftVersion, err = version.Version()
		if err != nil {
			return err
		}
		streamGetter = DefaultCoreOSStreamGetter

	case workflow.AgentWorkflowTypeAddNodes:
		// In the add-nodes workflow, every node will act independently from the others.
		a.RendezvousIP = "127.0.0.1"
		// Reuse the existing cluster name.
		clusterName = clusterInfo.ClusterName
		// Fetch the required number of master and worker nodes. Currently only adding workers
		// is supported, so forcing the expected number of masters to zero, and assuming implcitly
		// that all the hosts defined are workers.
		numMasters = 0
		numWorkers = len(addNodesConfig.Config.Hosts)
		// Enable add-nodes specific services
		enabledServices = append(enabledServices, "agent-add-node.service")
		// Generate add-nodes.env file
		addNodesEnvFile := ignition.FileFromString(addNodesEnvPath, "root", 0644, getAddNodesEnv(*clusterInfo))
		config.Storage.Files = append(config.Storage.Files, addNodesEnvFile)
		// Version matches the source cluster one
		openshiftVersion = clusterInfo.Version
		streamGetter = func(ctx context.Context) (*stream.Stream, error) {
			return clusterInfo.OSImage, nil
		}

	default:
		return fmt.Errorf("AgentWorkflowType value not supported: %s", agentWorkflow.Workflow)
	}

	// Default to x86_64
	archName := arch.RpmArch(types.ArchitectureAMD64)
	if infraEnv.Spec.CpuArchitecture != "" {
		archName = infraEnv.Spec.CpuArchitecture
	}
	// Examine the release payload to see if its multi
	releaseArch, err := agentcommon.DetermineReleaseImageArch(agentManifests.GetPullSecretData(), agentManifests.ClusterImageSet.Spec.ReleaseImage)
	if err != nil {
		logrus.Warnf("Unable to validate the release image architecture, using infraEnv.Spec.CpuArchitecture for the release image arch")
		releaseArch = archName
	} else {
		releaseArch = arch.RpmArch(releaseArch)
		logrus.Debugf("Found Release Image Architecture: %s", releaseArch)
	}
	releaseArchs := []string{releaseArch}
	if releaseArch == "multi" {
		releaseArchs = []string{arch.RpmArch(types.ArchitectureARM64), arch.RpmArch(types.ArchitectureAMD64), arch.RpmArch(types.ArchitecturePPC64LE), arch.RpmArch(types.ArchitectureS390X)}
	}
	releaseImageList, err := releaseImageListWithVersion(agentManifests.ClusterImageSet.Spec.ReleaseImage, releaseArch, releaseArchs, openshiftVersion)
	if err != nil {
		return err
	}

	registriesConfig := &mirror.RegistriesConf{}
	registryCABundle := &mirror.CaBundle{}
	dependencies.Get(registriesConfig, registryCABundle)

	publicContainerRegistries := getPublicContainerRegistries(registriesConfig)

	releaseImageMirror := mirror.GetMirrorFromRelease(agentManifests.ClusterImageSet.Spec.ReleaseImage, registriesConfig)

	infraEnvID := infraEnvAsset.ID
	logrus.Debug("Generated random infra-env id ", infraEnvID)

	osImage, err := getOSImagesInfo(archName, openshiftVersion, streamGetter)
	if err != nil {
		return err
	}
	a.CPUArch = *osImage.CPUArchitecture

	caBundleMount := defineCABundleMount(registriesConfig, registryCABundle)

	agentTemplateData := getTemplateData(
		clusterName,
		agentManifests.GetPullSecretData(),
		releaseImageList,
		agentManifests.ClusterImageSet.Spec.ReleaseImage,
		releaseImageMirror,
		len(registriesConfig.MirrorConfig) > 0,
		publicContainerRegistries,
		numMasters, numWorkers,
		infraEnvID,
		osImage,
		infraEnv.Spec.Proxy,
		imageTypeISO,
		keyPairAsset.PublicKey,
		keyPairAsset.Token,
		caBundleMount)

	err = bootstrap.AddStorageFiles(&config, "/", "agent/files", agentTemplateData)
	if err != nil {
		return err
	}

	rendezvousHostFile := ignition.FileFromString(rendezvousHostEnvPath,
		"root", 0644,
		getRendezvousHostEnv(agentTemplateData.ServiceProtocol, a.RendezvousIP, keyPairAsset.Token, agentWorkflow.Workflow))
	config.Storage.Files = append(config.Storage.Files, rendezvousHostFile)

	err = addBootstrapScripts(&config, agentManifests.ClusterImageSet.Spec.ReleaseImage)
	if err != nil {
		return err
	}

	// add ZTP manifests to manifestPath
	for _, file := range agentManifests.FileList {
		manifestFile := ignition.FileFromBytes(filepath.Join(manifestPath, filepath.Base(file.Filename)),
			"root", 0600, file.Data)
		config.Storage.Files = append(config.Storage.Files, manifestFile)
	}

	// add AgentConfig if provided
	if agentConfigAsset.Config != nil {
		agentConfigFile := ignition.FileFromBytes(filepath.Join(manifestPath, filepath.Base(agentConfigAsset.File.Filename)),
			"root", 0600, agentConfigAsset.File.Data)
		config.Storage.Files = append(config.Storage.Files, agentConfigFile)
	}

	addMacAddressToHostnameMappings(&config, agentHostsAsset)

	err = addStaticNetworkConfig(&config, agentManifests.StaticNetworkConfigs)
	if err != nil {
		return err
	}

	// Enable pre-network-manager-config.service only when there are network configs defined
	if len(agentManifests.StaticNetworkConfigs) != 0 {
		enabledServices = append(enabledServices, "pre-network-manager-config.service")
	}

	err = bootstrap.AddSystemdUnits(&config, "agent/systemd/units", agentTemplateData, enabledServices)
	if err != nil {
		return err
	}

	addTLSData(&config, dependencies)

	addMirrorData(&config, registriesConfig, registryCABundle)

	err = addHostConfig(&config, agentHostsAsset)
	if err != nil {
		return err
	}

	err = addExtraManifests(&config, extraManifests)
	if err != nil {
		return err
	}

	a.Config = &config
	return nil
}

func getDefaultEnabledServices() []string {
	return []string{
		"agent-interactive-console.service",
		"agent-interactive-console-serial@.service",
		"agent-register-cluster.service",
		"agent-import-cluster.service",
		"agent-register-infraenv.service",
		"agent.service",
		"assisted-service-db.service",
		"assisted-service-pod.service",
		"assisted-service.service",
		"node-zero.service",
		"multipathd.service",
		"selinux.service",
		"install-status.service",
		"set-hostname.service",
	}
}

func addBootstrapScripts(config *igntypes.Config, releaseImage string) (err error) {
	// Set up bootstrap service recording
	if err := bootstrap.AddStorageFiles(config,
		"/usr/local/bin/bootstrap-service-record.sh",
		"bootstrap/files/usr/local/bin/bootstrap-service-record.sh",
		nil); err != nil {
		return err
	}

	// Use bootstrap script to get container images
	relImgData := struct{ ReleaseImage string }{
		ReleaseImage: releaseImage,
	}
	for _, script := range []string{"release-image.sh", "release-image-download.sh"} {
		if err := bootstrap.AddStorageFiles(config,
			"/usr/local/bin/"+script,
			"bootstrap/files/usr/local/bin/"+script+".template",
			relImgData); err != nil {
			return err
		}
	}
	return nil
}

func getTemplateData(name, pullSecret, releaseImageList, releaseImage,
	releaseImageMirror string, haveMirrorConfig bool, publicContainerRegistries string,
	numMasters, numWorkers int,
	infraEnvID string,
	osImage *models.OsImage,
	proxy *v1beta1.Proxy,
	imageTypeISO,
<<<<<<< HEAD
	privateKey, publicKey, token string,
=======
	publicKey string,
>>>>>>> e04f86ec
	caBundleMount string) *agentTemplateData {
	return &agentTemplateData{
		ServiceProtocol:           "http",
		PullSecret:                pullSecret,
		ControlPlaneAgents:        numMasters,
		WorkerAgents:              numWorkers,
		ReleaseImages:             releaseImageList,
		ReleaseImage:              releaseImage,
		ReleaseImageMirror:        releaseImageMirror,
		HaveMirrorConfig:          haveMirrorConfig,
		PublicContainerRegistries: publicContainerRegistries,
		InfraEnvID:                infraEnvID,
		ClusterName:               name,
		OSImage:                   osImage,
		Proxy:                     proxy,
		ImageTypeISO:              imageTypeISO,
		PublicKeyPEM:              publicKey,
		Token:                     token,
		CaBundleMount:             caBundleMount,
	}
}

func getRendezvousHostEnv(serviceProtocol, nodeZeroIP, token string, workflowType workflow.AgentWorkflowType) string {
	serviceBaseURL := url.URL{
		Scheme: serviceProtocol,
		Host:   net.JoinHostPort(nodeZeroIP, "8090"),
		Path:   "/",
	}
	imageServiceBaseURL := url.URL{
		Scheme: serviceProtocol,
		Host:   net.JoinHostPort(nodeZeroIP, "8888"),
		Path:   "/",
	}

	return fmt.Sprintf(`NODE_ZERO_IP=%s
SERVICE_BASE_URL=%s
IMAGE_SERVICE_BASE_URL=%s
AGENT_AUTH_TOKEN=%s
WORKFLOW_TYPE=%s
`, nodeZeroIP, serviceBaseURL.String(), imageServiceBaseURL.String(), token, workflowType)
}

func getAddNodesEnv(clusterInfo joiner.ClusterInfo) string {
	return fmt.Sprintf(`CLUSTER_ID=%s
CLUSTER_NAME=%s
CLUSTER_API_VIP_DNS_NAME=%s
`, clusterInfo.ClusterID, clusterInfo.ClusterName, clusterInfo.APIDNSName)
}

func addStaticNetworkConfig(config *igntypes.Config, staticNetworkConfig []*models.HostStaticNetworkConfig) (err error) {
	if len(staticNetworkConfig) == 0 {
		return nil
	}

	// Get the static network configuration from nmstate and generate NetworkManager ignition files
	filesList, err := manifests.GetNMIgnitionFiles(staticNetworkConfig)
	if err != nil {
		return err
	}

	for i := range filesList {
		nmFilePath := path.Join(nmConnectionsPath, filesList[i].FilePath)
		nmStateIgnFile := ignition.FileFromBytes(nmFilePath, "root", 0600, []byte(filesList[i].FileContents))
		config.Storage.Files = append(config.Storage.Files, nmStateIgnFile)
	}

	nmStateScriptFilePath := "/usr/local/bin/pre-network-manager-config.sh"
	// A local version of the assisted-service internal script is currently used
	nmStateScript := ignition.FileFromBytes(nmStateScriptFilePath, "root", 0755, []byte(manifests.PreNetworkConfigScript))
	config.Storage.Files = append(config.Storage.Files, nmStateScript)

	return nil
}

func addTLSData(config *igntypes.Config, dependencies asset.Parents) {
	certKeys := []asset.Asset{
		&tls.KubeAPIServerLBSignerCertKey{},
		&tls.KubeAPIServerLocalhostSignerCertKey{},
		&tls.KubeAPIServerServiceNetworkSignerCertKey{},
		&tls.AdminKubeConfigSignerCertKey{},
	}
	dependencies.Get(certKeys...)

	for _, ck := range certKeys {
		for _, d := range ck.(asset.WritableAsset).Files() {
			f := ignition.FileFromBytes(path.Join("/opt/agent", d.Filename), "root", 0600, d.Data)
			config.Storage.Files = append(config.Storage.Files, f)
		}
	}

	pwd := &password.KubeadminPassword{}
	dependencies.Get(pwd)
	config.Storage.Files = append(config.Storage.Files,
		ignition.FileFromBytes("/opt/agent/tls/kubeadmin-password.hash", "root", 0600, pwd.PasswordHash))
}

func addMirrorData(config *igntypes.Config, registriesConfig *mirror.RegistriesConf, registryCABundle *mirror.CaBundle) {

	// This is required for assisted-service to build the ICSP for openshift-install
	if registriesConfig.File != nil {
		registriesFile := ignition.FileFromBytes(registriesConfPath,
			"root", 0644, registriesConfig.File.Data)
		config.Storage.Files = append(config.Storage.Files, registriesFile)
	}

	// This is required for the agent to run the podman commands to the mirror
	if registryCABundle.File != nil && len(registryCABundle.File.Data) > 0 {
		caFile := ignition.FileFromBytes(registryCABundlePath,
			"root", 0600, registryCABundle.File.Data)
		config.Storage.Files = append(config.Storage.Files, caFile)
	}
}

func defineCABundleMount(registriesConfig *mirror.RegistriesConf, registryCABundle *mirror.CaBundle) string {
	// By default, the current host CA bundle is used (it will also contain eventually a user CA bundle, if
	// defined in the AdditionalTrustBundle field of install-config.yaml).
	hostSourceCABundle := "/etc/pki/ca-trust/extracted/pem/tls-ca-bundle.pem"

	// If mirror registry is configured and the user provided a bundle, then let's mount just the user one.
	if len(registriesConfig.MirrorConfig) > 0 && registryCABundle.File != nil && len(registryCABundle.File.Data) > 0 {
		hostSourceCABundle = registryCABundlePath
	}

	return fmt.Sprintf("-v %s:/etc/pki/ca-trust/extracted/pem/tls-ca-bundle.pem:z", hostSourceCABundle)
}

// Creates a file named with a host's MAC address. The desired hostname
// is the file's content. The files are read by a systemd service that
// sets the hostname using "hostnamectl set-hostname" when the ISO boots.
func addMacAddressToHostnameMappings(
	config *igntypes.Config,
	agentHostsAsset *agentconfig.AgentHosts) {
	if len(agentHostsAsset.Hosts) == 0 {
		return
	}
	for _, host := range agentHostsAsset.Hosts {
		if host.Hostname != "" {
			file := ignition.FileFromBytes(filepath.Join(hostnamesPath,
				strings.ToLower(filepath.Base(host.Interfaces[0].MacAddress))),
				"root", 0600, []byte(host.Hostname))
			config.Storage.Files = append(config.Storage.Files, file)
		}
	}
}

func addHostConfig(config *igntypes.Config, agentHosts *agentconfig.AgentHosts) error {
	confs, err := agentHosts.HostConfigFiles()
	if err != nil {
		return err
	}

	for path, content := range confs {
		hostConfigFile := ignition.FileFromBytes(filepath.Join("/etc/assisted/hostconfig", path), "root", 0644, content)
		config.Storage.Files = append(config.Storage.Files, hostConfigFile)
	}
	return nil
}

func addExtraManifests(config *igntypes.Config, extraManifests *manifests.ExtraManifests) error {

	user := "root"
	mode := 0644

	config.Storage.Directories = append(config.Storage.Directories, igntypes.Directory{
		Node: igntypes.Node{
			Path: extraManifestPath,
			User: igntypes.NodeUser{
				Name: &user,
			},
			Overwrite: util.BoolToPtr(true),
		},
		DirectoryEmbedded1: igntypes.DirectoryEmbedded1{
			Mode: &mode,
		},
	})

	for _, file := range extraManifests.FileList {

		type unstructured map[string]interface{}

		yamlList, err := manifests.GetMultipleYamls[unstructured](file.Data)
		if err != nil {
			return errors.Wrapf(err, "could not decode YAML for %s", file.Filename)
		}

		for n, manifest := range yamlList {
			m, err := yaml.Marshal(manifest)
			if err != nil {
				return err
			}

			base := filepath.Base(file.Filename)
			ext := filepath.Ext(file.Filename)
			baseWithoutExt := strings.TrimSuffix(base, ext)
			baseFileName := filepath.Join(extraManifestPath, baseWithoutExt)
			fileName := fmt.Sprintf("%s-%d%s", baseFileName, n, ext)

			extraFile := ignition.FileFromBytes(fileName, user, mode, m)
			config.Storage.Files = append(config.Storage.Files, extraFile)
		}
	}

	return nil
}

func getOSImagesInfo(cpuArch string, openshiftVersion string, streamGetter CoreOSBuildFetcher) (*models.OsImage, error) {
	st, err := streamGetter(context.Background())
	if err != nil {
		return nil, err
	}

	osImage := &models.OsImage{
		CPUArchitecture: &cpuArch,
	}
	osImage.OpenshiftVersion = &openshiftVersion

	streamArch, err := st.GetArchitecture(cpuArch)
	if err != nil {
		return nil, err
	}

	artifacts, ok := streamArch.Artifacts["metal"]
	if !ok {
		return nil, fmt.Errorf("failed to retrieve coreos metal info for architecture %s", cpuArch)
	}
	osImage.Version = &artifacts.Release

	isoFormat, ok := artifacts.Formats["iso"]
	if !ok {
		return nil, fmt.Errorf("failed to retrieve coreos ISO info for architecture %s", cpuArch)
	}
	osImage.URL = &isoFormat.Disk.Location

	return osImage, nil
}

// RetrieveRendezvousIP Returns the Rendezvous IP from either AgentConfig or NMStateConfig
func RetrieveRendezvousIP(agentConfig *agent.Config, hosts []agent.Host, nmStateConfigs []*v1beta1.NMStateConfig) (string, error) {
	var err error
	var rendezvousIP string

	if agentConfig != nil && agentConfig.RendezvousIP != "" {
		rendezvousIP = agentConfig.RendezvousIP
		logrus.Debug("RendezvousIP from the AgentConfig ", rendezvousIP)

	} else {
		rendezvousIP, err = manifests.GetNodeZeroIP(hosts, nmStateConfigs)
		if err != nil {
			return "", errors.Wrap(err, "missing rendezvousIP in agent-config, at least one host networkConfig, or at least one NMStateConfig manifest")
		}
		logrus.Debug("RendezvousIP from the NMStateConfig ", rendezvousIP)
	}

	// Convert IPv6 address to canonical to match host format for comparisons
	addr := net.ParseIP(rendezvousIP)
	if addr == nil {
		err = errors.New(fmt.Sprintf("invalid rendezvous IP: %s", rendezvousIP))
		return "", err
	}
	return addr.String(), err
}

func getPublicContainerRegistries(registriesConfig *mirror.RegistriesConf) string {

	if len(registriesConfig.MirrorConfig) > 0 {
		registries := []string{}
		for _, config := range registriesConfig.MirrorConfig {
			location := strings.SplitN(config.Location, "/", 2)[0]

			allRegs := fmt.Sprint(registries)
			if !strings.Contains(allRegs, location) {
				registries = append(registries, location)
			}
		}
		return strings.Join(registries, ",")
	}

	return "quay.io"
}<|MERGE_RESOLUTION|>--- conflicted
+++ resolved
@@ -373,13 +373,7 @@
 	infraEnvID string,
 	osImage *models.OsImage,
 	proxy *v1beta1.Proxy,
-	imageTypeISO,
-<<<<<<< HEAD
-	privateKey, publicKey, token string,
-=======
-	publicKey string,
->>>>>>> e04f86ec
-	caBundleMount string) *agentTemplateData {
+	imageTypeISO, publicKey, token, caBundleMount string) *agentTemplateData {
 	return &agentTemplateData{
 		ServiceProtocol:           "http",
 		PullSecret:                pullSecret,
